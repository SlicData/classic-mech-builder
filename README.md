--- conflicted
+++ resolved
@@ -1,10 +1,6 @@
 # Classic Mech Builder
 
-<<<<<<< HEAD
-A web application for building and managing BattleTech mechs, with automated data import from MegaMek MTF files.
-=======
 A web application for building and managing BattleTech collections, with automated data import from MegaMek MTF files.
->>>>>>> 0c2ae448
 
 ## 🏗️ Project Architecture
 
@@ -34,7 +30,6 @@
 ├── db/                     # 🗄️ Database structure
 │   ├── migrations/        # Schema migrations
 │   └── seeds/             # Data seeding scripts
-<<<<<<< HEAD
 ├── tests/                  # 🧪 Organized test suite
 │   ├── unit/              # Unit tests for individual components
 │   ├── integration/       # Integration tests for system components
@@ -50,13 +45,6 @@
 ├── docs/                   # 📚 Documentation
 └── data/                   # 📦 External data (MegaMek files)
     └── megamek/           # MegaMek submodule with MTF files
-=======
-├── tests/                  # 🧪 All test files
-├── scripts/                # 🔧 Utility scripts
-├── docs/                   # 📚 Documentation
-├── data/                   # 📦 External data (MegaMek files)
-└── temp/                   # 🗂️ Development files
->>>>>>> 0c2ae448
 ```
 
 #### Why This Structure?
@@ -66,7 +54,6 @@
 - **Benefit**: IDEs can focus on this directory for code intelligence
 - **Scalability**: Easy to add new modules (web UI, API, etc.)
 
-<<<<<<< HEAD
 **`tests/` - Organized Test Suite**
 - **Problem Solved**: Test files were scattered and hard to manage
 - **Solution**: Organized by test type for easy navigation
@@ -85,16 +72,6 @@
   - `diagnostics/` - Debugging tools, performance analysis, health checks
   - `seeding/` - Data import and seeding utilities
 - **Benefit**: Easy to find the right tool for the job
-=======
-**`tests/` - Isolated Testing**
-- **Problem Solved**: Test files were cluttering the root directory
-- **Benefit**: Clear separation makes testing easier to manage
-- **Convention**: Follows industry standard practices
-
-**`scripts/` - Utilities**
-- **Purpose**: One-off scripts, maintenance tools, deployment helpers
-- **Benefit**: Keeps utility code separate from main application logic
->>>>>>> 0c2ae448
 
 **Modular `src/mtf_parser/`**
 - **Problem Solved**: Original parser was a 500+ line monolithic file
@@ -126,7 +103,6 @@
 python3 db/seeds/mtf_seeder.py --megamek-path ./data/megamek --db-name cmb_production
 ```
 
-<<<<<<< HEAD
 ### Common Scripts
 
 #### Database Management
@@ -179,27 +155,17 @@
 ```
 
 #### Core Tests
-=======
-### Testing
->>>>>>> 0c2ae448
 ```bash
 # Test modular structure
 python3 tests/test_modular_structure.py
 
-<<<<<<< HEAD
 # Test core parsing functionality
 python3 tests/test_steps_1_2.py
 
 # Comprehensive integration test
 python3 tests/test_complete_integration.py
 
-# Quick parser validation
-=======
-# Test specific components
-python3 tests/test_steps_1_2.py
-
 # Test movement parsing specifically
->>>>>>> 0c2ae448
 python3 -c "
 import sys; sys.path.insert(0, 'src')
 from mtf_parser.movement_parser import MovementParser
@@ -216,11 +182,7 @@
    - Return structured data
    - Handle errors gracefully
 3. **Add to base parser** orchestration
-<<<<<<< HEAD
 4. **Write tests** in appropriate `tests/` subdirectory
-=======
-4. **Write tests** in `tests/`
->>>>>>> 0c2ae448
 5. **Update database integration** if needed
 
 #### Example: Adding Armor Parsing
@@ -240,7 +202,6 @@
 class MTFParser:
     def __init__(self):
         self.armor_parser = ArmorParser(self.logger)
-<<<<<<< HEAD
 
 # Add unit test in tests/unit/test_armor_parsing.py
 # Add integration test in tests/integration/ if needed
@@ -263,10 +224,6 @@
 4. **Follow naming conventions** - `test_*.py` for all test files
 5. **Keep tests focused** - One test file per component/feature
 
-=======
-```
-
->>>>>>> 0c2ae448
 ## 🚀 Getting Started
 
 ### Prerequisites
@@ -297,7 +254,6 @@
    cp config_template.py config.py
    ```
 
-<<<<<<< HEAD
 4. **Verify setup**
    ```bash
    # Run system verification
@@ -323,15 +279,6 @@
    
    # Run database validation
    python3 tests/database/test_runner.py
-=======
-4. **Import MTF data**
-   ```bash
-   # Test with a few files first
-   python3 db/seeds/mtf_seeder.py --megamek-path /path/to/megamek --dry-run --limit 5
-   
-   # Full import
-   python3 db/seeds/mtf_seeder.py --megamek-path /path/to/megamek
->>>>>>> 0c2ae448
    ```
 
 ### Development Workflow
@@ -343,7 +290,6 @@
 
 # Test specific parsing
 python3 tests/test_steps_1_2.py
-<<<<<<< HEAD
 
 # Run unit tests
 python3 tests/unit/test_movement_parsing.py
@@ -356,13 +302,10 @@
 
 # Run database tests
 python3 tests/database/test_runner.py
-=======
->>>>>>> 0c2ae448
 ```
 
 **Adding new parsing features:**
 1. Create module in `src/mtf_parser/`
-<<<<<<< HEAD
 2. Add unit tests in `tests/unit/`
 3. Add integration tests in `tests/integration/` if needed
 4. Integrate with `base_parser.py`
@@ -406,26 +349,6 @@
 - **Database tests** should validate performance and data integrity
 - **All tests** should be runnable independently
 - **Test files** should have clear, descriptive names
-=======
-2. Add tests in `tests/`
-3. Integrate with `base_parser.py`
-4. Update database schema if needed
-
-**Project structure:**
-- Start in `src/` for main code
-- Check `tests/` for examples
-- See `docs/` for detailed documentation
-
-## 🤝 Contributing
-
-The modular architecture makes contributions easier:
-
-1. **Pick a module** to work on
-2. **Write tests first** (TDD approach)
-3. **Implement feature** in focused module
-4. **Update integration** in base parser
-5. **Document changes** in relevant files
->>>>>>> 0c2ae448
 
 ## 📋 Technical Decisions
 
@@ -446,15 +369,12 @@
 - **Tool-friendly** (IDEs, linters, CI/CD)
 - **Scalable** for future growth
 - **Clear separation** of concerns
-<<<<<<< HEAD
 - **Easy navigation** - find what you need quickly
 - **Organized testing** - run specific test types easily
 
 ## 📝 License
 
 [License information here]
-=======
->>>>>>> 0c2ae448
 
 ---
 
